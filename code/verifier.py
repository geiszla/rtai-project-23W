import argparse

import torch
import torch.nn as nn

# from box import certify_sample, AbstractBox
from deeppoly import DeepPolyConvolution, DeepPolyFlatten, DeepPolyLinear, DeepPolyReLu
from networks import get_network
from torch import optim
from utils.loading import parse_spec
<<<<<<< HEAD
# from box import certify_sample, AbstractBox
from deeppoly import DeepPolyLinear, DeepPolyFlatten, DeepPolyReLu, DeepPolyLeakyReLu, DeepPolyConvolution
=======
>>>>>>> b77c6515

DEVICE = "cpu"


# def analyze(
#     net: torch.nn.Module, inputs: torch.Tensor, eps: float, true_label: int
# ) -> bool:
#     return certify_sample(net, inputs, true_label, eps)


def check_postcondition(upper_bound, lower_bound, true_label):
    mask = torch.ones_like(upper_bound, dtype=torch.bool)
    mask[true_label] = False
    max_value = torch.max(torch.masked_select(upper_bound, mask))
    # print("max_value", max_value)
    # print("lower_bound", lower_bound)
    # print("true_label", true_label)
    # print("upper_bound", upper_bound)
    return max_value < lower_bound[true_label]


def analyze(
    net: torch.nn.Module, inputs: torch.Tensor, eps: float, true_label: int
) -> bool:
    layers = []

    prev_layer = None

    for layer in net:
        if isinstance(layer, nn.Flatten):
            poly_layer = DeepPolyFlatten()
        elif isinstance(layer, nn.Linear):
            poly_layer = DeepPolyLinear(layer)
        elif isinstance(layer, nn.ReLU):
            if prev_layer is None:
<<<<<<< HEAD
                raise NotImplementedError(f'Unsupported layer type: {type(layer)}')
            poly_layer = DeepPolyReLu(layer)
        elif isinstance(layer, nn.LeakyReLU):
            if prev_layer is None:
                raise NotImplementedError(f'Unsupported layer type: {type(layer)}')
            poly_layer = DeepPolyLeakyReLu(layer)
=======
                raise NotImplementedError(f"Unsupported layer type: {type(layer)}")
            poly_layer = DeepPolyReLu(layer, prev_layer.out_features)
>>>>>>> b77c6515
        elif isinstance(layer, nn.Conv2d):
            poly_layer = DeepPolyConvolution(layer)
        else:
            raise NotImplementedError(f"Unsupported layer type: {type(layer)}")

        layers.append(poly_layer)
        prev_layer = poly_layer

    polynet = nn.Sequential(*layers)

    upper_bound = inputs + eps
    upper_bound.clamp_(min=0, max=1)
    lower_bound = inputs - eps
    lower_bound.clamp_(min=0, max=1)

    # upper_bound, lower_bound, _constraints = polynet((upper_bound, lower_bound, None))
    _orig_ub, _orig_lb, upper_bound, lower_bound, _constraints = polynet(
        (upper_bound, lower_bound, upper_bound, lower_bound, None)
    )
    # print("upper_bound", upper_bound)
    # print("lower_bound", lower_bound)
    # print("true_label", true_label)

    optimizer = optim.Adam(polynet.parameters(), lr=0.7)
    scheduler = optim.lr_scheduler.StepLR(optimizer, step_size=1, gamma=0.75)

    for _ in range(10):
        optimizer.zero_grad()

        result = check_postcondition(upper_bound, lower_bound, true_label)

        if (result > 0).all():
            return True

        loss = torch.log(-result[result < 0]).max()
        loss.backward()
        optimizer.step()

        for parameter in polynet.parameters():
            if parameter.requires_grad:
                parameter.data.clamp_(0, 1)

        if scheduler.get_last_lr()[0] > 0.1:
            scheduler.step()

    return result


def main():
    parser = argparse.ArgumentParser(
        description="Neural network verification using DeepPoly relaxation."
    )
    parser.add_argument(
        "--net",
        type=str,
        choices=[
            "fc_base",
            "fc_1",
            "fc_2",
            "fc_3",
            "fc_4",
            "fc_5",
            "fc_6",
            "fc_7",
            "conv_base",
            "conv_1",
            "conv_2",
            "conv_3",
            "conv_4",
        ],
        required=True,
        help="Neural network architecture which is supposed to be verified.",
    )
    parser.add_argument("--spec", type=str, required=True, help="Test case to verify.")
    args = parser.parse_args()

    true_label, dataset, image, eps = parse_spec(args.spec)

    # print(args.spec)

    net = get_network(args.net, dataset, f"models/{dataset}_{args.net}.pt").to(DEVICE)
    # print(net)
    print(args.net)
    print(args.spec)

    image = image.to(DEVICE)
    out = net(image.unsqueeze(0))

    pred_label = out.max(dim=1)[1].item()
    assert pred_label == true_label

    if analyze(net, image, eps, true_label):
        print("verified")
    else:
        print("not verified")
    print("####################################################")


if __name__ == "__main__":
    main()<|MERGE_RESOLUTION|>--- conflicted
+++ resolved
@@ -8,11 +8,8 @@
 from networks import get_network
 from torch import optim
 from utils.loading import parse_spec
-<<<<<<< HEAD
 # from box import certify_sample, AbstractBox
 from deeppoly import DeepPolyLinear, DeepPolyFlatten, DeepPolyReLu, DeepPolyLeakyReLu, DeepPolyConvolution
-=======
->>>>>>> b77c6515
 
 DEVICE = "cpu"
 
@@ -48,17 +45,12 @@
             poly_layer = DeepPolyLinear(layer)
         elif isinstance(layer, nn.ReLU):
             if prev_layer is None:
-<<<<<<< HEAD
                 raise NotImplementedError(f'Unsupported layer type: {type(layer)}')
             poly_layer = DeepPolyReLu(layer)
         elif isinstance(layer, nn.LeakyReLU):
             if prev_layer is None:
                 raise NotImplementedError(f'Unsupported layer type: {type(layer)}')
             poly_layer = DeepPolyLeakyReLu(layer)
-=======
-                raise NotImplementedError(f"Unsupported layer type: {type(layer)}")
-            poly_layer = DeepPolyReLu(layer, prev_layer.out_features)
->>>>>>> b77c6515
         elif isinstance(layer, nn.Conv2d):
             poly_layer = DeepPolyConvolution(layer)
         else:
@@ -154,7 +146,7 @@
         print("verified")
     else:
         print("not verified")
-    print("####################################################")
+
 
 
 if __name__ == "__main__":
