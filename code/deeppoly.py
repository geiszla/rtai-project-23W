--- conflicted
+++ resolved
@@ -201,11 +201,7 @@
         )
         return upper_bias, lower_bias
 
-<<<<<<< HEAD
     def box_from_constraints(self, orig_ub, orig_lb, constraints):
-=======
-    def box_from_constraints(self, prev_ub, prev_lb, constraints):
->>>>>>> b77c6515
         """
         Given the constraints of this layer
         compute the box of this layer.
@@ -349,16 +345,10 @@
     def __init__(self, layer, input_size):
         super(DeepPolyReLu, self).__init__()
 
-<<<<<<< HEAD
-=======
-        self.upper_bound_slope = None
-        self.lower_bound_slope = None
-
         # Initialize the alpha learnable parameters
         self.alpha = torch.nn.Parameter(torch.rand(input_size))
         self.alpha.requires_grad = True
 
->>>>>>> b77c6515
     def forward(self, inputs):
         # print("-------------relu layer---------------")
         orig_ub, orig_lb, prev_ub, prev_lb, prev_constraints = inputs
@@ -393,15 +383,7 @@
     def backsubstitution(self, prev_constraints):
 
         # Compute DeepPoly slopes
-<<<<<<< HEAD
         self.compute_relu_slopes()
-=======
-        self.compute_relu_slopes(self.upper_bound, self.lower_bound)
-        # Compute constraints
-        new_upper_constraints, new_lower_constraints = self.updated_constraints(
-            constraints
-        )
->>>>>>> b77c6515
         # Compute bias
         self.compute_bias()
 
@@ -414,11 +396,7 @@
 
         return new_constraints
 
-<<<<<<< HEAD
     def updated_constraints(self, prev_constraints):
-=======
-    def updated_constraints(self, constraints):
->>>>>>> b77c6515
         """
         Given the constraints from the previous layers,
         compute the constraints of this layer.
@@ -460,7 +438,6 @@
         Given the constraints from the previous layers
         compute the bias of this layer.
         """
-<<<<<<< HEAD
 
         self.this_layer_upper_bias = (self.upper_bound_slope * (-1) * self.prev_lb)
         self.this_layer_lower_bias = torch.zeros_like(self.prev_lb).view(-1)
@@ -475,31 +452,6 @@
         """
         assert self.prev_ub.shape == self.prev_lb.shape
         assert torch.all(self.prev_ub >= self.prev_lb)
-=======
-        assert isinstance(constraints, Constraints)
-
-        print(self.crossing_relu_mask().shape)
-        print(self.upper_bound_slope.shape)
-        upper_slope_crossing = torch.where(
-            self.crossing_relu_mask(),
-            self.upper_bound_slope,
-            torch.zeros_like(self.upper_bound_slope),
-        ).view(-1)
-
-        # print("####### upper_slope_crossing", upper_slope_crossing.shape)
-        print("####### upper_slope_crossing", upper_slope_crossing)
-
-        upper_bias = constraints.upper_bias * self.upper_bound_slope.view(
-            -1
-        ) - upper_slope_crossing * prev_lb.view(-1)
-        lower_bias = constraints.lower_bias * self.lower_bound_slope.view(-1)
-
-        diag_ub = torch.diag(self.upper_bound_slope.view(-1))
-        diag_lb = torch.diag(self.lower_bound_slope.view(-1))
-
-        # upper_bias = constraints.upper_bias @ diag_ub + diag_ub @ prev_lb
-        # lower_bias = constraints.lower_bias @ diag_lb
->>>>>>> b77c6515
 
         # Compute upper and lower bound slopes
         self.upper_bound_slope = self.compute_upper_bound_slope()
@@ -512,24 +464,7 @@
         assert torch.isnan(self.upper_bound_slope).sum() == 0
         assert torch.isnan(self.lower_bound_slope).sum() == 0
 
-<<<<<<< HEAD
     def compute_upper_bound_slope(self):
-=======
-        return upper_bias, lower_bias
-
-    def update_upper_and_lower_bound_(self):
-        # After computing the slopes we
-        # update box bounds
-        self.upper_bound[self.upper_bound < 0] = 0
-        self.lower_bound[self.lower_bound < 0] = 0
-
-    def compute_relu_slopes(self, ub, lb):
-        # Computes upper and lower bound slopes
-        self.upper_bound_slope = self.compute_upper_bound_slope(ub, lb)
-        self.lower_bound_slope = self.compute_lower_bound_slopes(ub, lb)
-
-    def compute_upper_bound_slope(self, ub, lb):
->>>>>>> b77c6515
         # Compute upper slope for all crossing ReLus
         ub_slopes = torch.full_like(self.prev_ub, float("nan"), dtype=torch.float32)
 
