from abc import abstractmethod
import numpy
import torch
from toeplitz import get_toeplitz_convolution
from torch import nn


class DeepPolyBase(nn.Module):
    def __init__(self, prev=None, next=None):
        super(DeepPolyBase, self).__init__()

        # Double linking the network layers
        self.prev_layer = prev

        # Each layer has a box represented by upper and lower bound
        self.upper_bound = None
        self.lower_bound = None

        # Each layer has additional constraints
        self.constraints = None

    def compute_new_box(self, prev_ub, prev_lb):
        """
        Given the upper and lower bounds of previous layer,
        compute the new upper and lower bounds for this layer.
        """
        lb = prev_lb.repeat(self.weight.shape[0], 1)
        ub = prev_ub.repeat(self.weight.shape[0], 1)
        assert lb.shape == ub.shape == self.weight.shape

        # When computing the new lower/upper bounds, we need to take into account the sign of the
        # weight. Effectively, the expression that we want to overapproximate is:
        # x_1 * w_1 + x_2 * w_2 + ... + x_d * w_d,
        # where each x_i is overapproximated/abstracted by the box [lb_i, ub_i], i.e.
        # the concrete value of the neuron x_i can be any number from the interval [lb_i, ub_i].
        mul_lb = torch.where(self.weight > 0, lb, ub)
        mul_ub = torch.where(self.weight > 0, ub, lb)

        lb = (mul_lb * self.weight).sum(dim=1)
        ub = (mul_ub * self.weight).sum(dim=1)
        assert lb.shape == ub.shape == self.bias.shape

        if self.bias is not None:
            lb += self.bias
            ub += self.bias

        self.lower_bound = lb.unsqueeze(0)
        self.upper_bound = ub.unsqueeze(0)

    def box_from_constraints(self, orig_ub, orig_lb, constraints):
        """
        Given the constraints of this layer
        compute the box of this layer.
        """
        assert torch.all(orig_ub >= orig_lb)

        if constraints is None:
            return self.compute_new_box(orig_ub, orig_lb)

        assert isinstance(constraints, Constraints)

        pos_uc, neg_uc = self.pos_neg_split(constraints.upper_constraints.T)
        pos_lc, neg_lc = self.pos_neg_split(constraints.lower_constraints.T)

        # Compute the new upper and lower bound
    
        new_upper_bound = (
            pos_uc @ orig_ub + neg_uc @ orig_lb + constraints.upper_bias.unsqueeze(0).T
        )
        new_lower_bound = (
            pos_lc @ orig_lb + neg_lc @ orig_ub + constraints.lower_bias.unsqueeze(0).T
        )

        # Update the box
        self.upper_bound = new_upper_bound  # .unsqueeze(0)
        self.lower_bound = new_lower_bound  # .unsqueeze(0)

        assert torch.all(self.upper_bound >= self.lower_bound)
        assert self.upper_bound.shape == self.lower_bound.shape

    def pos_neg_split(self, matrix):
        """
        Split the weight matrix into positive and negative weights
        """
        pos_weight = torch.where(matrix > 0, matrix, 0)
        neg_weight = torch.where(matrix < 0, matrix, 0)
        return pos_weight, neg_weight

    @abstractmethod
    def backsubstitution(self, constraints):
        # Given the constraints from the previous layers
        # compute the constraints of this layer
        return

    @abstractmethod
    def forward(self, upper_bound, lower_bound):
        # Pushing the previous box through this layer
        # Obtain the new box
        return


class DeepPolyLinear(DeepPolyBase):
    def __init__(self, fc):
        super(DeepPolyLinear, self).__init__()
        self.weight = fc.weight
        self.bias = fc.bias

    def forward(self, inputs):
        """
        Pushing the previous box through this layer.
        Calling backsubstitution to compute additional constraints.
        """
        print("-----------linear layer-----------")
        orig_ub, orig_lb, prev_ub, prev_lb, constraints = inputs
        

        assert torch.all(prev_ub >= prev_lb)
        assert prev_ub.shape == prev_lb.shape

        print("Constraints start")
        constraints = self.backsubstitution(constraints)
        print("Constraints end")
        # print("constraints: ")
        # print("uc:", constraints.upper_constraints)
        # print("lc:", constraints.lower_constraints)
        # print("ub:", constraints.upper_bias)
        # print("lb", constraints.lower_bias)
        print("box start")
        self.box_from_constraints(orig_ub, orig_lb, constraints)
        print("box end")
        # print("upper bound: ", self.upper_bound)
        # print("lower bound: ", self.lower_bound)

        assert torch.all(self.upper_bound >= self.lower_bound)
        assert self.upper_bound.shape == self.lower_bound.shape

        return orig_ub, orig_lb, self.upper_bound, self.lower_bound, constraints
    
    def backsubstitution(self, constraints=None):
        """
        Given the constraints from the previous layers
        compute the constraints of this layer.
        """
        # First layer
        if constraints is None:
            return Constraints(self.weight.T, self.weight.T, self.bias, self.bias)

        # All other layers
        assert isinstance(constraints, Constraints)

        # print percentage of weights that are zero
        print("percentage of weights that are zero: ", (self.weight == 0).sum().item() / self.weight.numel())

        # Compute the new constraints and bias
        pos_weight, neg_weight = self.pos_neg_split(self.weight.T)
        print("compute new constraints start")
        new_upper_constraints, new_lower_constraints = self.compute_new_constraints(
            pos_weight, neg_weight, constraints
        )
        print("compute new constraints end")

        pos_weight, neg_weight = self.pos_neg_split(self.weight)
        print("compute new bias start")
        upper_bias, lower_bias = self.compute_new_bias(
            pos_weight, neg_weight, constraints
        )
        print("compute new bias end")
        # Update the constraints
        updated_constraints = Constraints(
            new_upper_constraints, new_lower_constraints, upper_bias, lower_bias
        )

        return updated_constraints

    def compute_new_constraints(self, pos_weight, neg_weight, constraints):
        # Compute the new constraints
        print("pos_weight", pos_weight.shape)
        print("constraints.upper_constraints", constraints.upper_constraints.shape)
        # new_upper_constraints = (
        #     constraints.upper_constraints @ pos_weight
        #     + constraints.lower_constraints @ neg_weight
        # )
        # using torch.matmul instead of @
        new_upper_constraints = torch.sparse.mm(constraints.upper_constraints.to_sparse(), pos_weight) \
                                + torch.sparse.mm(constraints.lower_constraints.to_sparse(), neg_weight)

        print("new_upper_constraints", new_upper_constraints.shape)
        new_lower_constraints = (
            constraints.upper_constraints @ neg_weight
            + constraints.lower_constraints @ pos_weight
        )
        return new_upper_constraints, new_lower_constraints

    def compute_new_bias(self, pos_weight, neg_weight, constraints):
        # Compute the new bias

        upper_bias = (
            pos_weight @ constraints.upper_bias + neg_weight @ constraints.lower_bias + self.bias
        )
        lower_bias = (
            pos_weight @ constraints.lower_bias + neg_weight @ constraints.upper_bias + self.bias
        )
        return upper_bias, lower_bias

    def box_from_constraints(self, orig_ub, orig_lb, constraints):
        """
        Given the constraints of this layer
        compute the box of this layer.
        """
        assert torch.all(orig_ub >= orig_lb)

        if constraints is None:
            return self.compute_new_box(orig_ub, orig_lb)

        assert isinstance(constraints, Constraints)

        pos_uc, neg_uc = self.pos_neg_split(constraints.upper_constraints.T)
        pos_lc, neg_lc = self.pos_neg_split(constraints.lower_constraints.T)
    
        new_upper_bound = (
            pos_uc @ orig_ub + neg_uc @ orig_lb + constraints.upper_bias.unsqueeze(0).T
        )
        new_lower_bound = (
            pos_lc @ orig_lb + neg_lc @ orig_ub + constraints.lower_bias.unsqueeze(0).T
        )

        # Update the box
        self.upper_bound = new_upper_bound  # .unsqueeze(0)
        self.lower_bound = new_lower_bound  # .unsqueeze(0)

        assert torch.all(self.upper_bound >= self.lower_bound)
        assert self.upper_bound.shape == self.lower_bound.shape


class DeepPolyFlatten(DeepPolyBase):
    def __init__(self):
        super(DeepPolyFlatten, self).__init__()

    def forward(self, inputs):
        """
        Pushing the previous box through this layer.
        """
        orig_ub, orig_lb, prev_ub, prev_lb, constraints = inputs
        print("---------flatten layer-------------")
        flatten = nn.Flatten()
        lb = flatten(prev_lb).T
        ub = flatten(prev_ub).T
        self.lower_bound = lb
        self.upper_bound = ub

        if constraints is None:
            return (
                self.upper_bound,
                self.lower_bound,
                self.upper_bound,
                self.lower_bound,
                constraints,
            )
        else:
            return (
                orig_ub,
                orig_lb,
                self.upper_bound,
                self.lower_bound,
                constraints,
            )


class DeepPolyConvolution(DeepPolyLinear):
    def __init__(self, layer):
        self.weight = None
        self.bias = None
        super().__init__(self)
        self.layer = layer

    def forward(self, inputs):
        print("--------------conv layer--------------")
        orig_ub, orig_lb, prev_ub, prev_lb, constraints = inputs
        assert prev_ub.shape == prev_lb.shape

        print("prev_ub", prev_ub.shape)

        # check wether input shape has 3 or 4 dimensions
        if len(prev_ub.shape) == 3:
            _, input_height, input_width = prev_ub.shape
        elif len(prev_ub.shape) == 2:
            channels = self.layer.in_channels
            # squareroot of width 
            input_width = int((prev_ub.shape[0] // channels) ** 0.5)
            input_height = input_width
            assert type(input_width) == int
        else:
            raise ValueError("Input shape error in conv layer") 
        _, _, kernel_height, kernel_width = self.layer.weight.data.shape

        print("input_height", input_height)
        print("input_width", input_width)
        print("input height type", type(input_height))

        stride = self.layer.stride[0]
        padding = self.layer.padding[0]

        self.weight = get_toeplitz_convolution(
            self.layer.weight.data,
            (self.layer.in_channels, input_height, input_width),
            stride=stride,
            padding=padding,
        )

        output_shape = self.weight.shape[0]
        bias_shape = self.layer.bias.data.shape[0]

        assert output_shape % bias_shape == 0
        repetition = output_shape // bias_shape

        self.bias = torch.repeat_interleave(self.layer.bias.data, repetition)

        # in case this is the first layer we need to flatten and transpose the input
        flatten = nn.Flatten(start_dim=0)
        if constraints is None:
            print("orig_ub", orig_ub.shape)
            print("flatten orig_ub", flatten(orig_ub).unsqueeze(1).shape)
            new_inputs = (
                flatten(orig_ub).unsqueeze(1),
                flatten(orig_lb).unsqueeze(1),
                flatten(prev_ub).unsqueeze(1),
                flatten(prev_lb).unsqueeze(1),
                constraints,
            )
        else:
            new_inputs = inputs

        # Use linear forward pass
        linear_result = super().forward((new_inputs))
        linear_result = list(linear_result)

        output_height = (input_height - kernel_height + 2 * padding) // stride + 1
        output_width = (input_width - kernel_width + 2 * padding) // stride + 1
        output_shape = (self.layer.out_channels, output_height, output_width)

        self.upper_bound = self.upper_bound.view(output_shape)
        self.lower_bound = self.lower_bound.view(output_shape)

        linear_result[2] = self.upper_bound
        linear_result[3] = self.lower_bound

        print("upper bound: ", self.upper_bound.shape)

        return tuple(linear_result)


class DeepPolyReLu(DeepPolyBase):
    def __init__(self, layer):
        super(DeepPolyReLu, self).__init__()

    def forward(self, inputs):
        print("-------------relu layer---------------")
        orig_ub, orig_lb, prev_ub, prev_lb, prev_constraints = inputs

        assert torch.all(prev_ub >= prev_lb)
        assert prev_ub.shape == prev_lb.shape

        self.prev_ub = prev_ub
        self.prev_lb = prev_lb

        
        # Compute constraints using backsubstitution
        print("backsubstitution start")
        constraints = self.backsubstitution(prev_constraints)
        print("backsubstitution end")
        # print("upper bound slope", self.upper_bound_slope)
        # print("lower bound slope", self.lower_bound_slope)
        # print("constraints: ")
        # print("Test")
        # print("uc:", constraints.upper_constraints)
        # print("lc:", constraints.lower_constraints)
        # print("ub:", constraints.upper_bias)
        # print("lb", constraints.lower_bias)


        # Update box bounds with constraints
        print("box start")
        self.box_from_constraints(orig_ub, orig_lb, constraints)
        print("box end")
        # print("upper bound: ", self.upper_bound)
        # print("lower bound: ", self.lower_bound)
        return orig_ub, orig_lb, self.upper_bound, self.lower_bound, constraints
    
    def backsubstitution(self, prev_constraints):

        # Compute DeepPoly slopes
        self.compute_relu_slopes()
        # Compute bias
        self.compute_bias()

        # Compute constraints
        new_upper_constraints, new_lower_constraints, upper_bias, lower_bias = self.updated_constraints(prev_constraints)

        new_constraints = Constraints(
            new_upper_constraints, new_lower_constraints, upper_bias, lower_bias
        )

        return new_constraints

    def updated_constraints(self, prev_constraints):
        """
        Given the constraints from the previous layers,
        compute the constraints of this layer.
        """
        # assert isinstance(prev_constraints, Constraints)

        # Update the factor matrix
        #diag_ub = torch.diag(self.upper_bound_slope.view(-1))
        #diag_lb = torch.diag(self.lower_bound_slope.view(-1))

        print("> upper_constraint element wise start")
        new_upper_constraints = prev_constraints.upper_constraints * (self.upper_bound_slope.view(-1).repeat(prev_constraints.upper_constraints.shape[0], 1))
        #print("> upper constraint start")
        #print("diag_ub", diag_ub.shape) 
        #new_upper_constraints = prev_constraints.upper_constraints @ diag_ub
        

<<<<<<< HEAD
        #assert torch.all(new_upper_constraints == new_upper_constraints2)
=======

        new_upper_constraints = prev_constraints.upper_constraints @ diag_ub
>>>>>>> 942c5243
        
        print("> lower constraint start")
        #new_lower_constraints = prev_constraints.lower_constraints @ diag_lb
        new_lower_constraints = prev_constraints.lower_constraints * (self.lower_bound_slope.view(-1).repeat(prev_constraints.lower_constraints.shape[0], 1))

        # update the bias
        print("> upper bias start")
        upper_bias = self.upper_bound_slope.view(-1) * prev_constraints.upper_bias \
                        + self.this_layer_upper_bias
        
        print("> lower bias start")
        lower_bias = self.lower_bound_slope.view(-1) * prev_constraints.lower_bias \
                        + self.this_layer_lower_bias


        assert new_upper_constraints.shape == prev_constraints.upper_constraints.shape
        assert new_lower_constraints.shape == prev_constraints.lower_constraints.shape
        assert torch.isnan(new_upper_constraints).sum() == 0
        assert torch.isnan(new_lower_constraints).sum() == 0

        return new_upper_constraints, new_lower_constraints, upper_bias, lower_bias

    def compute_bias(self):
        """
        Given the constraints from the previous layers
        compute the bias of this layer.
        """

        self.this_layer_upper_bias = (self.upper_bound_slope * (-1) * self.prev_lb)
        self.this_layer_lower_bias = torch.zeros_like(self.prev_lb).view(-1)
        self.this_layer_upper_bias[~self.crossing_relu_mask()] = 0
        self.this_layer_upper_bias = self.this_layer_upper_bias.view(-1)

        
    def compute_relu_slopes(self):
        """
        Computes the slopes of the upper and lower bound for the constraints.
        Stores them in class variables.
        """
        assert self.prev_ub.shape == self.prev_lb.shape
        assert torch.all(self.prev_ub >= self.prev_lb)

        # Compute upper and lower bound slopes
        self.upper_bound_slope = self.compute_upper_bound_slope()
        self.lower_bound_slope = self.compute_lower_bound_slopes()

        # Check if slopes valid
        assert self.upper_bound_slope.shape == self.lower_bound_slope.shape == self.prev_ub.shape
        assert (self.upper_bound_slope < 0).sum() == 0
        assert (self.lower_bound_slope < 0).sum() == 0
        assert torch.isnan(self.upper_bound_slope).sum() == 0
        assert torch.isnan(self.lower_bound_slope).sum() == 0

    def compute_upper_bound_slope(self):
        # Compute upper slope for all crossing ReLus
        ub_slopes = torch.full_like(self.prev_ub, float("nan"), dtype=torch.float32)

        ub_slopes[self.positive_relu_mask()] = 1
        ub_slopes[self.negative_relu_mask()] = 0

        # Division by zero is not possible due to crossing constraint: ub != lb
        ub_slopes[self.crossing_relu_mask()] = self.prev_ub[self.crossing_relu_mask()] / (
            self.prev_ub[self.crossing_relu_mask()] - self.prev_lb[self.crossing_relu_mask()]
        )
        return ub_slopes

    def compute_lower_bound_slopes(self):
        # Compute lower slope for all crossing ReLus based on two DeepPoly variants
        # All other slopes stay nan
        lb_slopes = torch.full_like(self.prev_lb, float("nan"), dtype=torch.float32)

        assert (
            self.deep_poly_variant_1_mask().sum()
            + self.deep_poly_variant_2_mask().sum()
            == self.crossing_relu_mask().sum()
        )

        # Compute slope
        lb_slopes[self.deep_poly_variant_1_mask()] = 0
        lb_slopes[self.deep_poly_variant_2_mask()] = 1

        lb_slopes[self.positive_relu_mask()] = 1
        lb_slopes[self.negative_relu_mask()] = 0

        return lb_slopes

    def positive_relu_mask(self):
        return (self.prev_ub >= 0) & (self.prev_lb >= 0)

    def negative_relu_mask(self):
        return self.prev_ub <= 0

    def crossing_relu_mask(self):
        return (self.prev_ub > 0) & (self.prev_lb < 0)

    def deep_poly_variant_1_mask(self):
        return self.crossing_relu_mask() & (self.prev_ub <= abs(self.prev_lb))

    def deep_poly_variant_2_mask(self):
        return self.crossing_relu_mask() & (self.prev_ub > abs(self.prev_lb))


class DeepPolyLeakyReLu(DeepPolyReLu):
    def __init__(self, layer):
        super(DeepPolyLeakyReLu, self).__init__(layer)
        self.leaky_relu_slope = layer.negative_slope
        self.prev_ub = None
        self.prev_lb = None

    def compute_relu_slopes(self):
        """
        Compute the slopes of the upper and lower bound for the constraints.
        Use two different cases for leaky relu slope bigger or smaller than 1.
        Set class variables.
        """
        if self.leaky_relu_slope >= 1:
            ubs, lbs = self.compute_slope_bigger_one()
        else:
            ubs, lbs = self.compute_slope_smaller_one()
        
        # Set class variables
        self.upper_bound_slope = ubs
        self.lower_bound_slope = lbs

    def compute_bias(self): 
        """
        Compute the bias of the upper and lower bound for the constraints.
        Use two different cases for leaky relu slope bigger or smaller than 1.
        """
        if self.leaky_relu_slope >= 1:
            ub, lb = self.compute_bias_bigger_one()
        else:
            ub, lb = self.compute_bias_smaller_one()

        self.this_layer_upper_bias = ub.view(-1)
        self.this_layer_lower_bias = lb.view(-1)

    def compute_slope_bigger_one(self):

        # Initialize with NaN
        upper_slopes = torch.full_like(self.prev_ub, float("nan"), dtype=torch.float32)
        lower_slopes = torch.full_like(self.prev_lb, float("nan"), dtype=torch.float32)

        # Upper slopes
        upper_slopes[self.crossing_relu_mask()] = 1
        upper_slopes[self.positive_relu_mask()] = 1
        upper_slopes[self.negative_relu_mask()] = self.leaky_relu_slope

        # Lower slopes
        # (ub - a*lb) / (ub - lb)
        rise = self.prev_ub[self.crossing_relu_mask()] - (
            self.leaky_relu_slope * self.prev_lb[self.crossing_relu_mask()]
        )
        run = (
            self.prev_ub[self.crossing_relu_mask()]
            - self.prev_lb[self.crossing_relu_mask()]
        )
        lower_slopes[self.crossing_relu_mask()] = rise / run
        lower_slopes[self.positive_relu_mask()] = 1
        lower_slopes[self.negative_relu_mask()] = self.leaky_relu_slope

        # Check if slopes valid
        assert torch.isnan(upper_slopes).sum() == 0
        assert torch.isnan(lower_slopes).sum() == 0

        return upper_slopes, lower_slopes

    def compute_slope_smaller_one(self):
        # Initialize with NaN
        upper_slopes = torch.full_like(self.prev_ub, float("nan"), dtype=torch.float32)
        lower_slopes = torch.full_like(self.prev_lb, float("nan"), dtype=torch.float32)

        # Upper slopes
        # (ub - a*lb) / (ub - lb)
        rise = self.prev_ub - (
            self.leaky_relu_slope * self.prev_lb
        )
        run = (
            self.prev_ub
            - self.prev_lb
        )
        upper_slopes[self.crossing_relu_mask()] = rise[self.crossing_relu_mask()] / run[self.crossing_relu_mask()]
        upper_slopes[self.positive_relu_mask()] = 1
        upper_slopes[self.negative_relu_mask()] = self.leaky_relu_slope

        # Lower slopes
        lower_slopes[self.crossing_relu_mask()] = 1
        lower_slopes[self.positive_relu_mask()] = 1
        lower_slopes[self.negative_relu_mask()] = self.leaky_relu_slope

        return upper_slopes, lower_slopes

    def compute_bias_bigger_one(self):
        # Upper bias
        upper_bias = torch.zeros_like(self.prev_ub, dtype=torch.float32)

        # Lower bias

        # Initialize with NaN
        lower_bias = torch.full_like(self.prev_lb, float("nan"), dtype=torch.float32)

        # b = u - m*u
        lower_bias = self.prev_ub - self.lower_bound_slope * self.prev_ub

        # Set all non-crossing ReLUs to 0
        lower_bias[self.positive_relu_mask()] = 0
        lower_bias[self.negative_relu_mask()] = 0

        return upper_bias, lower_bias

    def compute_bias_smaller_one(self):
        # Upper bias
        # b = u - m*u
        upper_bias = self.prev_ub - self.upper_bound_slope * self.prev_ub
        upper_bias[self.positive_relu_mask()] = 0
        upper_bias[self.negative_relu_mask()] = 0

        # Lower bias
        lower_bias = torch.zeros_like(self.prev_lb, dtype=torch.float32)
    
        return upper_bias, lower_bias

class Constraints:
    upper_constraints = None
    lower_constraints = None
    upper_bias = None
    lower_bias = None

    def __init__(self, uc, lc, ub, lb):
        self.upper_constraints = uc
        self.lower_constraints = lc
        self.upper_bias = ub
        self.lower_bias = lb


def main():
    prev_ub = torch.tensor([[-1, 1], [2, 3], [2, 1]], dtype=torch.float32)
    prev_lb = torch.tensor([[-3, -1], [1, -1], [1, -1]], dtype=torch.float32)
    reluLayer = nn. LeakyReLU(0.5)

    verifier = DeepPolyLeakyReLu(reluLayer)
    verifier.prev_ub = prev_ub
    verifier.prev_lb = prev_lb


    print("Prev upper bound", verifier.prev_ub)
    print("Prev lower bound", verifier.prev_lb)
    print("Crossing relu mask", verifier.crossing_relu_mask())
    # print("Positive relu mask", verifier.positive_relu_mask())
    # print("Negative relu mask", verifier.negative_relu_mask())
    verifier.compute_relu_slopes()
    print("Upper slopes", verifier.upper_bound_slope)
    print("Lower slopes", verifier.lower_bound_slope)
    verifier.compute_bias()
    print("Upper bias", verifier.this_layer_upper_bias)
    print("Lower bias", verifier.this_layer_lower_bias)


if __name__ == "__main__":
    main()<|MERGE_RESOLUTION|>--- conflicted
+++ resolved
@@ -420,12 +420,7 @@
         #new_upper_constraints = prev_constraints.upper_constraints @ diag_ub
         
 
-<<<<<<< HEAD
         #assert torch.all(new_upper_constraints == new_upper_constraints2)
-=======
-
-        new_upper_constraints = prev_constraints.upper_constraints @ diag_ub
->>>>>>> 942c5243
         
         print("> lower constraint start")
         #new_lower_constraints = prev_constraints.lower_constraints @ diag_lb
