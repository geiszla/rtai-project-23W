--- conflicted
+++ resolved
@@ -14,7 +14,57 @@
     @abstractmethod
     def forward(self, x):
         return x
+    
+class DeepPolyLinear(nn.Module):
 
+    def __init__(self, fc):
+        super(DeepPolyLinear, self).__init__()
+        self.weight = fc.weight
+        self.bias = fc.bias
+
+    def forward(self, x):
+        assert x.lower_bound.shape == x.upper_bound.shape
+        assert len(x.lower_bound.shape) == 2
+        assert x.lower_bound.shape[0] == 1 and x.lower_bound.shape[1] == self.weight.shape[1]
+
+        lb = x.lower_bound.repeat(self.weight.shape[0], 1)
+        ub = x.upper_bound.repeat(self.weight.shape[0], 1)
+        assert lb.shape == ub.shape == self.weight.shape
+
+        # When computing the new lower/upper bounds, we need to take into account the sign of the
+        # weight. Effectively, the expression that we want to overapproximate is:
+        # x_1 * w_1 + x_2 * w_2 + ... + x_d * w_d,
+        # where each x_i is overapproximated/abstracted by the box [lb_i, ub_i], i.e.
+        # the concrete value of the neuron x_i can be any number from the interval [lb_i, ub_i].
+        mul_lb = torch.where(self.weight > 0, lb, ub)
+        mul_ub = torch.where(self.weight > 0, ub, lb)
+
+        lb = (mul_lb * self.weight).sum(dim=1)
+        ub = (mul_ub * self.weight).sum(dim=1)
+        assert lb.shape == ub.shape == self.bias.shape
+
+        if self.bias is not None:
+            lb += self.bias
+            ub += self.bias
+
+        x.lower_bound = lb.unsqueeze(0)
+        x.upper_bound = ub.unsqueeze(0)
+
+        return x
+    
+class DeepPolyFlatten(nn.Module):
+
+    def __init__(self):
+        super(DeepPolyFlatten, self).__init__()
+
+    def forward(self, x):
+        flatten = nn.Flatten()
+        lb = flatten(x.lower_bound)
+        ub = flatten(x.upper_bound)
+        x.lower_bound = lb
+        x.upper_bound = ub
+        return x
+    
 class DeepPolyShape(DeepPolyBase):
     def __init__(self, input, eps):
         upper_bound = input + eps
@@ -127,62 +177,6 @@
     print("Updated upper bound", reluLayer.upper_bound)
     print("Updated lower bound", reluLayer.lower_bound)
 
-<<<<<<< HEAD
 if __name__ == "__main__":
     main()
-=======
-        return ub_slopes
 
-
-
-class DeepPolyLinear(nn.Module):
-
-    def __init__(self, fc):
-        super(DeepPolyLinear, self).__init__()
-        self.weight = fc.weight
-        self.bias = fc.bias
-
-    def forward(self, x):
-        assert x.lower_bound.shape == x.upper_bound.shape
-        assert len(x.lower_bound.shape) == 2
-        assert x.lower_bound.shape[0] == 1 and x.lower_bound.shape[1] == self.weight.shape[1]
-
-        lb = x.lower_bound.repeat(self.weight.shape[0], 1)
-        ub = x.upper_bound.repeat(self.weight.shape[0], 1)
-        assert lb.shape == ub.shape == self.weight.shape
-
-        # When computing the new lower/upper bounds, we need to take into account the sign of the
-        # weight. Effectively, the expression that we want to overapproximate is:
-        # x_1 * w_1 + x_2 * w_2 + ... + x_d * w_d,
-        # where each x_i is overapproximated/abstracted by the box [lb_i, ub_i], i.e.
-        # the concrete value of the neuron x_i can be any number from the interval [lb_i, ub_i].
-        mul_lb = torch.where(self.weight > 0, lb, ub)
-        mul_ub = torch.where(self.weight > 0, ub, lb)
-
-        lb = (mul_lb * self.weight).sum(dim=1)
-        ub = (mul_ub * self.weight).sum(dim=1)
-        assert lb.shape == ub.shape == self.bias.shape
-
-        if self.bias is not None:
-            lb += self.bias
-            ub += self.bias
-
-        x.lower_bound = lb.unsqueeze(0)
-        x.upper_bound = ub.unsqueeze(0)
-
-        return x
-
-
-class DeepPolyFlatten(nn.Module):
-
-    def __init__(self):
-        super(DeepPolyFlatten, self).__init__()
-
-    def forward(self, x):
-        flatten = nn.Flatten()
-        lb = flatten(x.lower_bound)
-        ub = flatten(x.upper_bound)
-        x.lower_bound = lb
-        x.upper_bound = ub
-        return x
->>>>>>> 5f918e25
