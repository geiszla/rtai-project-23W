#!/bin/bash

<<<<<<< HEAD
for net in conv_3 conv_4
=======
for net in fc_3 fc_4
>>>>>>> 942c5243
do
	echo Evaluating network ${net}...
	for spec in `ls test_cases/${net}`
	do
		python code/verifier.py --net ${net} --spec test_cases/${net}/${spec}
	done
done
<|MERGE_RESOLUTION|>--- conflicted
+++ resolved
@@ -1,14 +1,10 @@
-#!/bin/bash
-
-<<<<<<< HEAD
-for net in conv_3 conv_4
-=======
-for net in fc_3 fc_4
->>>>>>> 942c5243
-do
-	echo Evaluating network ${net}...
-	for spec in `ls test_cases/${net}`
-	do
-		python code/verifier.py --net ${net} --spec test_cases/${net}/${spec}
-	done
-done
+#!/bin/bash
+
+for net in fc_3 fc_4
+do
+	echo Evaluating network ${net}...
+	for spec in `ls test_cases/${net}`
+	do
+		python code/verifier.py --net ${net} --spec test_cases/${net}/${spec}
+	done
+done